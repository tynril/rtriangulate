--- conflicted
+++ resolved
@@ -21,13 +21,8 @@
 //!
 //! # fn main() {
 //! // A list of points (which has to be sorted on x).
-<<<<<<< HEAD
-//! let points = [Point::new(10.0, 50.0), Point::new(30.0, 40.0), Point::new(25.0, 40.0)];
+//! let points = [Point::new(10.0, 50.0), Point::new(25.0, 40.0), Point::new(30.0, 40.0)];
 //! let triangles = triangulate(&points).unwrap();
-=======
-//! let points = [Point::new(10.0, 50.0), Point::new(25.0, 40.0), Point::new(30.0, 40.0)];
-//! let triangles = triangulate(&points);
->>>>>>> 71883a12
 //!
 //! assert_eq!(triangles, [Triangle(1, 0, 2)]);
 //! # }
